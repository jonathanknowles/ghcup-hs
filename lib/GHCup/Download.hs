{-# LANGUAGE CPP                   #-}
{-# LANGUAGE DataKinds             #-}
{-# LANGUAGE DeriveGeneric         #-}
{-# LANGUAGE FlexibleContexts      #-}
{-# LANGUAGE OverloadedStrings     #-}
{-# LANGUAGE QuasiQuotes           #-}
{-# LANGUAGE TemplateHaskell       #-}
{-# LANGUAGE TypeApplications      #-}
{-# LANGUAGE TypeFamilies          #-}


{-|
Module      : GHCup.Download
Description : Downloading
Copyright   : (c) Julian Ospald, 2020
License     : LGPL-3.0
Maintainer  : hasufell@hasufell.de
Stability   : experimental
Portability : portable

Module for handling all download related functions.

Generally we support downloading via:

  - curl (default)
  - wget
  - internal downloader (only when compiled)
-}
module GHCup.Download where

#if defined(INTERNAL_DOWNLOADER)
import           GHCup.Download.IOStreams
import           GHCup.Download.Utils
#endif
import           GHCup.Errors
import           GHCup.Types
import           GHCup.Types.JSON               ( )
import           GHCup.Types.Optics
import           GHCup.Utils.Dirs
import           GHCup.Utils.File
import           GHCup.Utils.Prelude
import           GHCup.Version

import           Control.Applicative
import           Control.Exception.Safe
import           Control.Monad
#if !MIN_VERSION_base(4,13,0)
import           Control.Monad.Fail             ( MonadFail )
#endif
import           Control.Monad.Logger
import           Control.Monad.Reader
import           Control.Monad.Trans.Resource
                                         hiding ( throwM )
import           Data.Aeson
import           Data.Bifunctor
import           Data.ByteString                ( ByteString )
#if defined(INTERNAL_DOWNLOADER)
import           Data.CaseInsensitive           ( mk )
#endif
import           Data.List.Extra
import           Data.Maybe
import           Data.String.Interpolate
import           Data.Time.Clock
import           Data.Time.Clock.POSIX
import           Data.Versions
import           Data.Word8              hiding ( isSpace )
import           Haskus.Utils.Variant.Excepts
#if defined(INTERNAL_DOWNLOADER)
import           Network.Http.Client     hiding ( URL )
#endif
import           Optics
import           Prelude                 hiding ( abs
                                                , readFile
                                                , writeFile
                                                )
import           System.Directory
import           System.Environment
import           System.Exit
import           System.FilePath
import           System.IO.Error
import           System.IO.Temp
import           Text.PrettyPrint.HughesPJClass ( prettyShow )
import           URI.ByteString

import qualified Crypto.Hash.SHA256            as SHA256
import qualified Data.ByteString               as B
import qualified Data.ByteString.Base16        as B16
import qualified Data.ByteString.Lazy          as L
import qualified Data.Map.Strict               as M
import qualified Data.Text                     as T
import qualified Data.Text.IO                  as T
import qualified Data.Text.Encoding            as E
import qualified Data.Yaml                     as Y






    ------------------
    --[ High-level ]--
    ------------------



-- | Downloads the download information! But only if we need to ;P
getDownloadsF :: ( FromJSONKey Tool
                 , FromJSONKey Version
                 , FromJSON VersionInfo
                 , MonadReader env m
                 , HasSettings env
                 , HasDirs env
                 , MonadIO m
                 , MonadCatch m
                 , MonadLogger m
                 , MonadThrow m
                 , MonadFail m
                 , MonadMask m
                 )
              => Excepts
                   '[JSONError , DownloadFailed , FileDoesNotExistError]
                   m
                   GHCupInfo
getDownloadsF = do
  Settings { urlSource } <- lift getSettings
  case urlSource of
    GHCupURL -> liftE $ getBase ghcupURL
    (OwnSource url) -> liftE $ getBase url
    (OwnSpec av) -> pure av
    (AddSource (Left ext)) -> do
      base <- liftE $ getBase ghcupURL
      pure (mergeGhcupInfo base ext)
    (AddSource (Right uri)) -> do
      base <- liftE $ getBase ghcupURL
      ext  <- liftE $ getBase uri
      pure (mergeGhcupInfo base ext)

    where

  mergeGhcupInfo :: GHCupInfo -- ^ base to merge with
                 -> GHCupInfo -- ^ extension overwriting the base
                 -> GHCupInfo
  mergeGhcupInfo (GHCupInfo tr base base2) (GHCupInfo _ ext ext2) =
    let newDownloads = M.mapWithKey (\k a -> case M.lookup k ext of
                                        Just a' -> M.union a' a
                                        Nothing -> a
                                    ) base
        newGlobalTools = M.union base2 ext2
    in GHCupInfo tr newDownloads newGlobalTools


yamlFromCache :: (MonadReader env m, HasDirs env) => URI -> m FilePath
yamlFromCache uri = do
  Dirs{..} <- getDirs
  pure (cacheDir </> (T.unpack . decUTF8Safe . urlBaseName . view pathL' $ uri))


etagsFile :: FilePath -> FilePath
etagsFile = (<.> "etags")


getBase :: ( MonadReader env m
           , HasDirs env
           , HasSettings env
           , MonadFail m
           , MonadIO m
           , MonadCatch m
           , MonadLogger m
           , MonadMask m
           )
        => URI
        -> Excepts '[JSONError] m GHCupInfo
getBase uri = do
  Settings { noNetwork } <- lift getSettings

  -- try to download yaml... usually this writes it into cache dir,
  -- but in some cases not (e.g. when using file://), so we honour
  -- the return filepath, if any
  mYaml <- if noNetwork && view (uriSchemeL' % schemeBSL') uri /= "file" -- for file://, let it fall through
           then pure Nothing
           else handleIO (\e -> warnCache (displayException e) >> pure Nothing)
               . catchE @_ @_ @'[] (\e@(DownloadFailed _) -> warnCache (prettyShow e) >> pure Nothing)
               . reThrowAll @_ @_ @'[DownloadFailed] DownloadFailed
               . fmap Just
               . smartDl
               $ uri

  -- if we didn't get a filepath from the download, use the cached yaml
  actualYaml <- maybe (lift $ yamlFromCache uri) pure mYaml
  lift $ $(logDebug) [i|Decoding yaml at: #{actualYaml}|]

  liftE
    . onE_ (onError actualYaml)
    . lEM' @_ @_ @'[JSONError] JSONDecodeError
    . fmap (first (\e -> [i|#{displayException e}
Consider removing "#{actualYaml}" manually.|]))
    . liftIO
    . Y.decodeFileEither
    $ actualYaml
 where
  -- On error, remove the etags file and set access time to 0. This should ensure the next invocation
  -- may re-download and succeed.
  onError :: (MonadLogger m, MonadMask m, MonadCatch m, MonadIO m) => FilePath -> m ()
  onError fp = do
    let efp = etagsFile fp
    handleIO (\e -> $(logWarn) [i|Couldn't remove file #{efp}, error was: #{displayException e}|])
      (hideError doesNotExistErrorType $ rmFile efp)
    liftIO $ hideError doesNotExistErrorType $ setAccessTime fp (posixSecondsToUTCTime (fromIntegral @Int 0))
  warnCache s = do
    lift $ $(logWarn) [i|Could not get download info, trying cached version (this may not be recent!)|]
    lift $ $(logDebug) [i|Error was: #{s}|]

  -- First check if the json file is in the ~/.ghcup/cache dir
  -- and check it's access time. If it has been accessed within the
  -- last 5 minutes, just reuse it.
  --
  -- Always save the local file with the mod time of the remote file.
  smartDl :: forall m1 env1
           . ( MonadReader env1 m1
             , HasDirs env1
             , HasSettings env1
             , MonadCatch m1
             , MonadIO m1
             , MonadFail m1
             , MonadLogger m1
             , MonadMask m1
             )
          => URI
          -> Excepts
               '[ DownloadFailed
                , DigestError
                ]
               m1
               FilePath
  smartDl uri' = do
    json_file <- lift $ yamlFromCache uri'
    let scheme = view (uriSchemeL' % schemeBSL') uri'
    e <- liftIO $ doesFileExist json_file
    currentTime <- liftIO getCurrentTime
    Dirs { cacheDir } <- lift getDirs

       -- for local files, let's short-circuit and ignore access time
    if | scheme == "file" -> liftE $ download uri' Nothing cacheDir Nothing True
       | e -> do
          accessTime <- liftIO $ getAccessTime json_file

          -- access time won't work on most linuxes, but we can try regardless
          if | ((utcTimeToPOSIXSeconds currentTime - utcTimeToPOSIXSeconds accessTime) > 300) ->
                -- no access in last 5 minutes, re-check upstream mod time
                dlWithMod currentTime json_file
             | otherwise -> pure json_file
       | otherwise -> dlWithMod currentTime json_file
   where
    dlWithMod modTime json_file = do
      let (dir, fn) = splitFileName json_file
      f <- liftE $ download uri' Nothing dir (Just fn) True
      liftIO $ setModificationTime f modTime
      liftIO $ setAccessTime f modTime
      pure f


getDownloadInfo :: ( MonadReader env m
                   , HasPlatformReq env
                   , HasGHCupInfo env
                   )
                => Tool
                -> Version
                -- ^ tool version
                -> Excepts
                     '[NoDownload]
                     m
                     DownloadInfo
getDownloadInfo t v = do
  (PlatformRequest a p mv) <- lift getPlatformReq
  GHCupInfo { _ghcupDownloads = dls } <- lift getGHCupInfo

  let distro_preview f g =
        let platformVersionSpec =
              preview (ix t % ix v % viArch % ix a % ix (f p)) dls
            mv' = g mv
        in  fmap snd
              .   find
                    (\(mverRange, _) -> maybe
                      (isNothing mv')
                      (\range -> maybe False (`versionRange` range) mv')
                      mverRange
                    )
              .   M.toList
              =<< platformVersionSpec
      with_distro        = distro_preview id id
      without_distro_ver = distro_preview id (const Nothing)
      without_distro     = distro_preview (set _Linux UnknownLinux) (const Nothing)

  maybe
    (throwE NoDownload)
    pure
    (case p of
      -- non-musl won't work on alpine
      Linux Alpine -> with_distro <|> without_distro_ver
      _            -> with_distro <|> without_distro_ver <|> without_distro
    )


-- | Tries to download from the given http or https url
-- and saves the result in continuous memory into a file.
-- If the filename is not provided, then we:
--   1. try to guess the filename from the url path
--   2. otherwise create a random file
--
-- The file must not exist.
download :: ( MonadReader env m
            , HasSettings env
            , HasDirs env
            , MonadMask m
            , MonadThrow m
            , MonadLogger m
            , MonadIO m
            )
         => URI
         -> Maybe T.Text      -- ^ expected hash
         -> FilePath          -- ^ destination dir (ignored for file:// scheme)
         -> Maybe FilePath    -- ^ optional filename
         -> Bool              -- ^ whether to read an write etags
         -> Excepts '[DigestError , DownloadFailed] m FilePath
download uri eDigest dest mfn etags
  | scheme == "https" = dl
  | scheme == "http"  = dl
  | scheme == "file"  = do
      let destFile' = T.unpack . decUTF8Safe $ path
      lift $ $(logDebug) [i|using local file: #{destFile'}|]
      forM_ eDigest (liftE . flip checkDigest destFile')
      pure destFile'
  | otherwise = throwE $ DownloadFailed (variantFromValue UnsupportedScheme)

 where
  scheme = view (uriSchemeL' % schemeBSL') uri
<<<<<<< HEAD
  cp     = do
    -- destination dir must exist
    liftIO $ createDirRecursive' dest
    let fromFile = T.unpack . decUTF8Safe $ path
    destFile <- liftE . reThrowAll @_ @_ @'[DownloadFailed] DownloadFailed $ getDestFile
    liftIO $ copyFile fromFile destFile
    pure destFile
=======
>>>>>>> 6dfc04a9
  dl = do
    destFile <- liftE . reThrowAll @_ @_ @'[DownloadFailed] DownloadFailed $ getDestFile
    lift $ $(logInfo) [i|downloading: #{uri'} as file #{destFile}|]

    -- destination dir must exist
    liftIO $ createDirRecursive' dest

    -- download
    flip onException
         (lift $ hideError doesNotExistErrorType $ recycleFile destFile)
     $ catchAllE @_ @'[ProcessError, DownloadFailed, UnsupportedScheme]
          (\e ->
            lift (hideError doesNotExistErrorType $ recycleFile destFile)
              >> (throwE . DownloadFailed $ e)
          ) $ do
              Settings{ downloader, noNetwork } <- lift getSettings
              when noNetwork $ throwE (DownloadFailed (V NoNetwork :: V '[NoNetwork]))
              case downloader of
                Curl -> do
                  o' <- liftIO getCurlOpts
                  if etags
                    then do
                      dh <- liftIO $ emptySystemTempFile "curl-header"
                      flip finally (try @_ @SomeException $ rmFile dh) $
                        flip finally (try @_ @SomeException $ rmFile (destFile <.> "tmp")) $ do
                          metag <- readETag destFile
                          liftE $ lEM @_ @'[ProcessError] $ exec "curl"
                              (o' ++ (if etags then ["--dump-header", dh] else [])
                                  ++ maybe [] (\t -> ["-H", [i|If-None-Match: #{t}|]]) metag
                                  ++ ["-fL", "-o", destFile <.> "tmp", T.unpack uri']) Nothing Nothing
                          headers <- liftIO $ T.readFile dh

                          -- this nonsense is necessary, because some older versions of curl would overwrite
                          -- the destination file when 304 is returned
                          case fmap T.words . listToMaybe . fmap T.strip . T.lines $ headers of
                            Just (http':sc:_)
                              | sc == "304"
                              , T.pack "HTTP" `T.isPrefixOf` http' -> $logDebug [i|Status code was 304, not overwriting|]
                              | T.pack "HTTP" `T.isPrefixOf` http' -> do
                                  $logDebug [i|Status code was #{sc}, overwriting|]
                                  liftIO $ copyFile (destFile <.> "tmp") destFile
                            _ -> liftE $ throwE @_ @'[DownloadFailed] (DownloadFailed (toVariantAt @0 (MalformedHeaders headers)
                              :: V '[MalformedHeaders]))

                          writeEtags destFile (parseEtags headers)
                    else
                      liftE $ lEM @_ @'[ProcessError] $ exec "curl" 
                        (o' ++ ["-fL", "-o", destFile, T.unpack uri']) Nothing Nothing
                Wget -> do
                  destFileTemp <- liftIO $ emptySystemTempFile "wget-tmp"
                  flip finally (try @_ @SomeException $ rmFile destFileTemp) $ do
                    o' <- liftIO getWgetOpts
                    if etags
                      then do
                        metag <- readETag destFile
                        let opts = o' ++ maybe [] (\t -> ["--header", [i|If-None-Match: #{t}|]]) metag
                                      ++ ["-q", "-S", "-O", destFileTemp , T.unpack uri']
                        CapturedProcess {_exitCode, _stdErr} <- lift $ executeOut "wget" opts Nothing
                        case _exitCode of
                          ExitSuccess -> do
                            liftIO $ copyFile destFileTemp destFile
                            writeEtags destFile (parseEtags (decUTF8Safe' _stdErr))
                          ExitFailure i'
                            | i' == 8
                            , Just _ <- find (T.pack "304 Not Modified" `T.isInfixOf`) . T.lines . decUTF8Safe' $ _stdErr
                                     -> do
                                          $logDebug "Not modified, skipping download"
                                          writeEtags destFile (parseEtags (decUTF8Safe' _stdErr))
                            | otherwise -> throwE (NonZeroExit i' "wget" opts)
                      else do
                        let opts = o' ++ ["-O", destFileTemp , T.unpack uri']
                        liftE $ lEM @_ @'[ProcessError] $ exec "wget" opts Nothing Nothing
                        liftIO $ copyFile destFileTemp destFile
#if defined(INTERNAL_DOWNLOADER)
                Internal -> do
                  (https, host, fullPath, port) <- liftE $ uriToQuadruple uri
                  if etags
                    then do
                      metag <- readETag destFile
                      let addHeaders = maybe mempty (\etag -> M.fromList [ (mk . E.encodeUtf8 . T.pack $ "If-None-Match"
                                                                         , E.encodeUtf8 etag)]) metag
                      liftE
                        $ catchE @HTTPNotModified @'[DownloadFailed] @'[] (\(HTTPNotModified etag) -> lift $ writeEtags destFile (pure $ Just etag))
                        $ do
                          r <- downloadToFile https host fullPath port destFile addHeaders
                          writeEtags destFile (pure $ decUTF8Safe <$> getHeader r "etag")
                    else void $ liftE $ catchE @HTTPNotModified
                                        @'[DownloadFailed]
                                   (\e@(HTTPNotModified _) ->
                                     throwE @_ @'[DownloadFailed] (DownloadFailed (toVariantAt @0 e :: V '[HTTPNotModified])))
                               $ downloadToFile https host fullPath port destFile mempty
#endif

    forM_ eDigest (liftE . flip checkDigest destFile)
    pure destFile


  -- Manage to find a file we can write the body into.
  getDestFile :: Monad m => Excepts '[NoUrlBase] m FilePath
  getDestFile = 
    case mfn of
        Just fn -> pure (dest </> fn)
        Nothing
          | let urlBase = T.unpack (decUTF8Safe (urlBaseName path))
          , not (null urlBase) -> pure (dest </> urlBase)
          -- TODO: remove this once we use hpath again
          | otherwise -> throwE $ NoUrlBase uri'

  path = view pathL' uri
  uri' = decUTF8Safe (serializeURIRef' uri)

  parseEtags :: (MonadLogger m, MonadIO m, MonadThrow m) => T.Text -> m (Maybe T.Text)
  parseEtags stderr = do
    let mEtag = find (\line -> T.pack "etag:" `T.isPrefixOf` T.toLower line) . fmap T.strip . T.lines $ stderr
    case T.words <$> mEtag of
      (Just []) -> do
        $logDebug "Couldn't parse etags, no input: "
        pure Nothing
      (Just [_, etag']) -> do
        $logDebug [i|Parsed etag: #{etag'}|]
        pure (Just etag')
      (Just xs) -> do
        $logDebug ("Couldn't parse etags, unexpected input: " <> T.unwords xs)
        pure Nothing
      Nothing -> do
        $logDebug "No etags header found"
        pure Nothing

  writeEtags :: (MonadLogger m, MonadIO m, MonadThrow m) => FilePath -> m (Maybe T.Text) -> m ()
  writeEtags destFile getTags = do
    getTags >>= \case
      Just t -> do
        $logDebug [i|Writing etagsFile #{(etagsFile destFile)}|]
        liftIO $ T.writeFile (etagsFile destFile) t
      Nothing ->
        $logDebug [i|No etags files written|]

  readETag :: (MonadLogger m, MonadCatch m, MonadIO m) => FilePath -> m (Maybe T.Text)
  readETag fp = do
    e <- liftIO $ doesFileExist fp
    if e
    then do
      rE <- try @_ @SomeException $ liftIO $ fmap stripNewline' $ T.readFile (etagsFile fp)
      case rE of
        (Right et) -> do
          $logDebug [i|Read etag: #{et}|]
          pure (Just et)
        (Left _) -> do
          $logDebug [i|Etag file doesn't exist (yet)|]
          pure Nothing
    else do
      $logDebug [i|Skipping and deleting etags file because destination file #{fp} doesn't exist|]
      liftIO $ hideError doesNotExistErrorType $ rmFile (etagsFile fp)
      pure Nothing


-- | Download into tmpdir or use cached version, if it exists. If filename
-- is omitted, infers the filename from the url.
downloadCached :: ( MonadReader env m
                  , HasDirs env
                  , HasSettings env
                  , MonadMask m
                  , MonadResource m
                  , MonadThrow m
                  , MonadLogger m
                  , MonadIO m
                  , MonadUnliftIO m
                  )
               => DownloadInfo
               -> Maybe FilePath  -- ^ optional filename
               -> Excepts '[DigestError , DownloadFailed] m FilePath
downloadCached dli mfn = do
  Settings{ cache } <- lift getSettings
  case cache of
    True -> downloadCached' dli mfn Nothing
    False -> do
      tmp <- lift withGHCupTmpDir
      liftE $ download (_dlUri dli) (Just (_dlHash dli)) tmp mfn False


downloadCached' :: ( MonadReader env m
                   , HasDirs env
                   , HasSettings env
                   , MonadMask m
                   , MonadThrow m
                   , MonadLogger m
                   , MonadIO m
                   , MonadUnliftIO m
                   )
                => DownloadInfo
                -> Maybe FilePath  -- ^ optional filename
                -> Maybe FilePath  -- ^ optional destination dir (default: cacheDir)
                -> Excepts '[DigestError , DownloadFailed] m FilePath
downloadCached' dli mfn mDestDir = do
  Dirs { cacheDir } <- lift getDirs
  let destDir = fromMaybe cacheDir mDestDir
  let fn = fromMaybe ((T.unpack . decUTF8Safe) $ urlBaseName $ view (dlUri % pathL') dli) mfn
  let cachfile = destDir </> fn
  fileExists <- liftIO $ doesFileExist cachfile
  if
    | fileExists -> do
      liftE $ checkDigest (view dlHash dli) cachfile
      pure cachfile
    | otherwise -> liftE $ download (_dlUri dli) (Just (_dlHash dli)) destDir mfn False




    ------------------
    --[ Low-level ]--
    ------------------



checkDigest :: ( MonadReader env m
               , HasDirs env
               , HasSettings env
               , MonadIO m
               , MonadThrow m
               , MonadLogger m
               )
            => T.Text     -- ^ the hash
            -> FilePath
            -> Excepts '[DigestError] m ()
checkDigest eDigest file = do
  Settings{ noVerify } <- lift getSettings
  let verify = not noVerify
  when verify $ do
    let p' = takeFileName file
    lift $ $(logInfo) [i|verifying digest of: #{p'}|]
    c <- liftIO $ L.readFile file
    cDigest <- throwEither . E.decodeUtf8' . B16.encode . SHA256.hashlazy $ c
    when ((cDigest /= eDigest) && verify) $ throwE (DigestError cDigest eDigest)


-- | Get additional curl args from env. This is an undocumented option.
getCurlOpts :: IO [String]
getCurlOpts =
  lookupEnv "GHCUP_CURL_OPTS" >>= \case
    Just r  -> pure $ splitOn " " r
    Nothing -> pure []


-- | Get additional wget args from env. This is an undocumented option.
getWgetOpts :: IO [String]
getWgetOpts =
  lookupEnv "GHCUP_WGET_OPTS" >>= \case
    Just r  -> pure $ splitOn " " r
    Nothing -> pure []


urlBaseName :: ByteString  -- ^ the url path (without scheme and host)
            -> ByteString
urlBaseName = snd . B.breakEnd (== _slash) . urlDecode False
<|MERGE_RESOLUTION|>--- conflicted
+++ resolved
@@ -334,16 +334,6 @@
 
  where
   scheme = view (uriSchemeL' % schemeBSL') uri
-<<<<<<< HEAD
-  cp     = do
-    -- destination dir must exist
-    liftIO $ createDirRecursive' dest
-    let fromFile = T.unpack . decUTF8Safe $ path
-    destFile <- liftE . reThrowAll @_ @_ @'[DownloadFailed] DownloadFailed $ getDestFile
-    liftIO $ copyFile fromFile destFile
-    pure destFile
-=======
->>>>>>> 6dfc04a9
   dl = do
     destFile <- liftE . reThrowAll @_ @_ @'[DownloadFailed] DownloadFailed $ getDestFile
     lift $ $(logInfo) [i|downloading: #{uri'} as file #{destFile}|]
