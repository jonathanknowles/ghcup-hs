# Development

All you wanted to know about GHCup development.

## Module graph

[![Module graph](./modules_small.svg){: .center style="width:900px"}](./modules_wide.svg)

Main functionality is in `GHCup` module. Utility functions are
organised tree-ish in `GHCup.Utils` and `GHCup.Utils.*`.

Anything dealing with ghcup specific directories is in
`GHCup.Utils.Dirs`.

Download information on where to fetch bindists from is in the [ghcup-metadata](https://github.com/haskell/ghcup-metadata) repository.

## Design decisions

### Using [Excepts](https://hackage.haskell.org/package/haskus-utils-variant-3.0/docs/Haskus-Utils-Variant-Excepts.html) as a beefed up ExceptT

This is an open variant, similar to [plucky](https://hackage.haskell.org/package/plucky) or [oops](https://github.com/i-am-tom/oops) and allows us to combine different error types. Maybe it is too much and it's a little bit [unergonomic](https://github.com/haskus/packages/issues/32) at times. If it really hurts maintenance, it will be removed. It was more of an experiment.

### No use of haskell-TLS

I consider haskell-TLS an interesting experiment, but not a battle-tested and peer-reviewed crypto implementation. There is little to no research about what the intricacies of using haskell for low-level crypto are and how vulnerable such binaries are. Instead, we use either curl the binary or wget. There's also an implementation based on OpenSSL bindings, but it isn't enabled by default, since it would complicate shipping static binaries.

### Optics instead of lens

They're a little safer (less Monoid weirdness with view) and have better error messages. Consider the following with [lens](https://hackage.haskell.org/package/lens):

```
> view (_Just . to (++ "abc")) Nothing
""
```

vs [optics](https://hackage.haskell.org/package/optics):

```
> view (_Just % to (++ "abc")) Nothing

<interactive>:2:1: error:
    • An_AffineFold cannot be used as A_Getter
    • In the expression: view (_Just % to (++ "abc")) Nothing
      In an equation for ‘it’: it = view (_Just % to (++ "abc")) Nothing
```

### StrictData on by default

Kazu Yamamoto [explained it in his PR](https://github.com/yesodweb/wai/pull/752#issuecomment-501531386) very well. I like to agree with him. The instances where we need non-strict behavior, we annotate it.

`Strict` is a little more odd as a default, since it depends on how you define your functions as well.

## Code style and formatting

Unfortunately, code formatters are semi-broken on this codebase, due to TH and CPP.

Some light suggestions:

1. mtl-style preferred
2. no overly pointfree style
3. use `where` a lot, so the main function body reads like prose
4. documentation is part of the code

## Common Tasks

### Adding a new GHC version

Head over to: [https://github.com/haskell/ghcup-metadata#adding-a-new-ghc-version](https://github.com/haskell/ghcup-metadata#adding-a-new-ghc-version)

### Adding a new CLI command

An example illustration on how to deal with [optparse-applicative](https://hackage.haskell.org/package/optparse-applicative) can be seen here: [https://gitlab.haskell.org/haskell/ghcup-hs/-/commit/c19dd5ee8b2edbaf0336af143f1c75b6f4843e26](https://gitlab.haskell.org/haskell/ghcup-hs/-/commit/c19dd5ee8b2edbaf0336af143f1c75b6f4843e26)

Every subcommand now lives in its own module under [GHCup.OptParse.MyCommand](https://gitlab.haskell.org/haskell/ghcup-hs/-/tree/master/app/ghcup/GHCup/OptParse).

## Major refactors

1. First major refactor included adding cross support. This added
   `GHCTargetVersion`, which includes the target in addition to the version.
   Most of the `Version` parameters to functions had to be replaced with
   that and ensured the logic is consistent for cross and non-cross
   installs.
2. This refactor added windows support wrt [#130](https://gitlab.haskell.org/haskell/ghcup-hs/-/issues/130).
   The major changes here were switching `hpath` library out for `filepath`/`directory` (sadly) and
   introducing a non-unix way of handling processes via the `process` library. It also introduced considerable
   amounts of CPP wrt file handling, installation etc.
3. This refactor split up the huge `Main.hs` and put every subcommand in its own module: [#212](https://gitlab.haskell.org/haskell/ghcup-hs/-/merge_requests/212)

# Releasing

1. Update version in `ghcup.cabal`

2. Update `GHCup.Version` module. `ghcupURL` must only be updated if we change the `GHCupInfo` type or the YAML representation of it. The version of the YAML represents the change increments. `ghcUpVer` is the current application version, read from `ghcup.cabal`.

3. Add ChangeLog entry

4. If a new ghcup yaml version is needed, create one at [ghcup-metadata repo](https://github.com/haskell/ghcup-metadata) and push to a temporary release branch, then update the `data/metadata` submodule in ghcup-hs repo to that branch, so CI can pass

5. Commit and git push with tag. Wait for tests to succeed and release artifacts to build.

6. Download release artifacts and upload them `downloads.haskell.org/~ghcup` along with checksum files (also check `scripts/releasing/pull_release_artifacts.sh` and `scripts/releasing/sftp-upload-artifacts.sh`)

7. Add ghcup release artifacts to ALL yaml files, see [ghcup-metadata repo](https://github.com/haskell/ghcup-metadata)

<<<<<<< HEAD
8. Update version in `scripts/bootstrap/bootstrap-haskell` (`ghver` variable at the top of the script)

9. Upload `scripts/bootstrap/bootstrap-haskell` and `scripts/bootstrap/bootstrap-haskell.ps1` to `webhost.haskell.org/ghcup/sh/`

10. Update the top-level ghcup symlinks at `downloads.haskell.org/~ghcup` (see `scripts/update-sftp.sh`)

11. Post on reddit/discourse/etc. and collect rewards
=======
8. Upload the final `ghcup-<ver>.yaml` (and a detached GPG sig of it) to `webhost.haskell.org/ghcup/data/` (for yaml versions <= 0.0.6) as well as [https://github.com/haskell/ghcup-metadata](https://github.com/haskell/ghcup-metadata) (for all versions).

9. Update version in `scripts/bootstrap/bootstrap-haskell` (`ghver` variable at the top of the script)

10. Upload `scripts/bootstrap/bootstrap-haskell` and `scripts/bootstrap/bootstrap-haskell.ps1` to `webhost.haskell.org/ghcup/sh/`

11. Update the top-level ghcup symlinks at `downloads.haskell.org/~ghcup` (see `scripts/releasing/sftp-symlink-artifacts.sh`)

12. Update the `data/metadata` submodule in ghcup-hs repo to master

13. Post on reddit/discourse/etc. and collect rewards
>>>>>>> dc635a66

# Documentation

This documentation page is built via [mkdocs](https://www.mkdocs.org/), see `mkdocs.yml` and `docs/` subfolder.
The module graph needs [graphmod](https://github.com/yav/graphmod) and is generated via `scripts/dev/modgraph.sh`.<|MERGE_RESOLUTION|>--- conflicted
+++ resolved
@@ -102,15 +102,6 @@
 
 7. Add ghcup release artifacts to ALL yaml files, see [ghcup-metadata repo](https://github.com/haskell/ghcup-metadata)
 
-<<<<<<< HEAD
-8. Update version in `scripts/bootstrap/bootstrap-haskell` (`ghver` variable at the top of the script)
-
-9. Upload `scripts/bootstrap/bootstrap-haskell` and `scripts/bootstrap/bootstrap-haskell.ps1` to `webhost.haskell.org/ghcup/sh/`
-
-10. Update the top-level ghcup symlinks at `downloads.haskell.org/~ghcup` (see `scripts/update-sftp.sh`)
-
-11. Post on reddit/discourse/etc. and collect rewards
-=======
 8. Upload the final `ghcup-<ver>.yaml` (and a detached GPG sig of it) to `webhost.haskell.org/ghcup/data/` (for yaml versions <= 0.0.6) as well as [https://github.com/haskell/ghcup-metadata](https://github.com/haskell/ghcup-metadata) (for all versions).
 
 9. Update version in `scripts/bootstrap/bootstrap-haskell` (`ghver` variable at the top of the script)
@@ -122,7 +113,6 @@
 12. Update the `data/metadata` submodule in ghcup-hs repo to master
 
 13. Post on reddit/discourse/etc. and collect rewards
->>>>>>> dc635a66
 
 # Documentation
 
